--- conflicted
+++ resolved
@@ -115,13 +115,13 @@
           updated_at TIMESTAMPTZ DEFAULT NOW()
         )
       `
-<<<<<<< HEAD
+
       await this.pg.query(createImagesTable)
       await this.pg.query(createImageBlobsTable)
       await this.pg.query(createImageStatusTable)
-=======
-
->>>>>>> efc8a52e
+
+
+
       logger.info('PostgreSQL tables created/verified')
       return
     }
