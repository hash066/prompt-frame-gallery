
WORKDIR /app

# Copy package files
COPY package*.json ./

# Install build tools for native modules and then dependencies
RUN apt-get update && apt-get install -y \
    python3 \
    python3-distutils \
    make \
    g++ \
    sqlite3 \
    libvips-dev \
  && rm -rf /var/lib/apt/lists/*
RUN npm install --omit=dev
<<<<<<< HEAD
# Rebuild native modules for the container architecture
RUN npm rebuild

=======
>>>>>>> b2dba3fa
# Copy source code
COPY . .

# Create necessary directories
RUN mkdir -p logs uploads/temp

# Expose backend port
EXPOSE 3001

# Health check
HEALTHCHECK --interval=30s --timeout=3s --start-period=5s --retries=3 \
  CMD node -e "require('http').get('http://localhost:3001/health', (res) => { process.exit(res.statusCode === 200 ? 0 : 1) })"

# Start the server
CMD ["node", "src/server.js"]<|MERGE_RESOLUTION|>--- conflicted
+++ resolved
@@ -14,12 +14,10 @@
     libvips-dev \
   && rm -rf /var/lib/apt/lists/*
 RUN npm install --omit=dev
-<<<<<<< HEAD
+
 # Rebuild native modules for the container architecture
 RUN npm rebuild
 
-=======
->>>>>>> b2dba3fa
 # Copy source code
 COPY . .
 
